--- conflicted
+++ resolved
@@ -73,11 +73,7 @@
         quantize_config_filename = "quantize_config.json"
         if os.path.isdir(save_dir):  # Local
             resolved_config_file = join(save_dir, quantize_config_filename)
-<<<<<<< HEAD
         else:  # Remote
-=======
-        else: # Remote
->>>>>>> 18326851
             resolved_config_file = cached_file(
                 save_dir,
                 quantize_config_filename,
@@ -93,11 +89,6 @@
                 _raise_exceptions_for_connection_errors=False,
                 _commit_hash=commit_hash,
             )
-<<<<<<< HEAD
-
-=======
-        
->>>>>>> 18326851
         with open(resolved_config_file, "r", encoding="utf-8") as f:
             return cls(**json.load(f))
 
@@ -736,11 +727,8 @@
         trust_remote_code: bool = False,
         warmup_triton: bool = False,
         trainable: bool = False,
-<<<<<<< HEAD
         attn_op: Optional[AttentionOp] = None,
-=======
         disable_exllama: bool = False,
->>>>>>> 18326851
         **kwargs
     ):
         """load quantized model from local disk"""
@@ -770,17 +758,7 @@
         }
 
         if use_triton and not TRITON_AVAILABLE:
-<<<<<<< HEAD
             logger.warning("Triton is not installed, reset use_triton to False")
-            use_triton = False
-        if any([inject_fused_attention, inject_fused_mlp]) and trainable:
-            logger.warning(
-                "Neither fused attention nor fused mlp is tested under trainable mode, "
-                "this may cause unexpected behavior or lead to error if you are training "
-                "a quantized model with fused ops, please consider disabling 'inject_fused_attention' "
-                "and 'inject_fused_mlp'."
-=======
-            logger.warning("Triton is not installed, reset use_triton to False.")
             use_triton = False
         if not disable_exllama and not EXLLAMA_KERNELS_AVAILABLE:
             logger.warning(
@@ -798,7 +776,13 @@
                 "1. You disabled CUDA extensions compilation by setting BUILD_CUDA_EXT=0 when install auto_gptq from source.\n"
                 "2. You are using pytorch without CUDA support.\n"
                 "3. CUDA and nvcc are not installed in your device."
->>>>>>> 18326851
+            )
+        if any([inject_fused_attention, inject_fused_mlp]) and trainable:
+            logger.warning(
+                "Neither fused attention nor fused mlp is tested under trainable mode, "
+                "this may cause unexpected behavior or lead to error if you are training "
+                "a quantized model with fused ops, please consider disabling 'inject_fused_attention' "
+                "and 'inject_fused_mlp'."
             )
 
         # == step1: prepare configs and file names == #
@@ -850,20 +834,14 @@
 
         model_save_name = resolved_archive_file
 
-<<<<<<< HEAD
-        if not use_triton and trainable:
+        if not disable_exllama and trainable:
+            logger.warning("QuantLinear with exllama backend not support trainable mode yet, Switch to the pytorch backend.")
+            disable_exllama = True
+        elif not use_triton and trainable:
             logger.warning(
                 "QuantLinear with cuda backend not support trainable mode yet, will switch to pytorch backend, "
                 "this may cause very slow inference speed, disable trainable if you are not training model."
             )
-=======
-        if not disable_exllama and trainable:
-            logger.warning("QuantLinear with exllama backend not support trainable mode yet, Switch to the pytorch backend.")
-            disable_exllama = True
-            
-        elif not use_triton and trainable:
-            logger.warning("QuantLinear with cuda backend not support trainable mode yet, Switch to the pytorch backend.")
->>>>>>> 18326851
 
         # == step2: convert model to gptq-model (replace Linear with QuantLinear) == #
         def skip(*args, **kwargs):
@@ -965,23 +943,8 @@
                 cls._fuse_attention(model, attn_op, trainable)
             except NotImplementedError:
                 inject_fused_attention = False
-<<<<<<< HEAD
                 logger.warning(
                     f"{cls.__name__} doesn't support fusing attention yet, will skip inject fused attention."
-=======
-                logger.warning(f"{cls.__name__} hasn't fused attention module yet, will skip inject fused attention.")
-            else:
-                cls.fused_attn_module_type.inject_to_model(
-                    model,
-                    use_triton=use_triton,
-                    group_size=quantize_config.group_size,
-                    use_cuda_fp16=use_cuda_fp16,
-                    desc_act=quantize_config.desc_act,
-                    trainable=trainable,
-                    bits=quantize_config.bits,
-                    disable_exllama=disable_exllama,
->>>>>>> 18326851
-                )
             except:
                 logger.error(
                     f"Inject fused attention failed, you can set 'inject_fused_attention' to False to "
@@ -1005,25 +968,20 @@
         if inject_fused_attention or inject_fused_mlp:
             logger.warning(
                 "You are using at least one of 'inject_fused_attention' and 'inject_fused_mlp' "
-                "modes, which are now marked as experiment features, feel free to open an issue "
+                "modes, which are now marked as experimental features, feel free to open an issue "
                 "or ask any question about those two features on github if you encounter unexpected "
                 "behaviors and errors."
             )
 
-<<<<<<< HEAD
-=======
         # Any post-initialization that require device information, for example buffers initialization on device.
         model = autogptq_post_init(model, use_act_order=quantize_config.desc_act)
 
-        model.eval()
->>>>>>> 18326851
         # == step6: (optional) warmup triton == #
         if use_triton and warmup_triton:
             cls.warmup_triton(model)
 
-<<<<<<< HEAD
         # == step7: convert all QuantLinear to sub-class of torch.nn.Linear
-        # note if inject_fused_attention() and inject_fused_mlp() is implemented,
+        # note if _fuse_attention() and _fuse_mlp() is implemented,
         # all QuantLinear will be converted to sub-class of torch.nn.Linear at injection stage
         GeneralQuantLinear.convert_to_torch_linear(
             model,
@@ -1032,14 +990,6 @@
                 quantize_config.desc_act,
                 quantize_config.group_size
             )
-=======
-            if inject_fused_mlp and cls.fused_mlp_module_type is not None:
-                cls.fused_mlp_module_type.warmup(model, seqlen=model.seqlen)
-
-        # == step7: make model compatible with peft
-        cls.make_sure_compatible_with_peft(
-            model, use_triton, quantize_config.desc_act, quantize_config.group_size, bits=quantize_config.bits
->>>>>>> 18326851
         )
 
         return cls(
@@ -1076,31 +1026,7 @@
             return
 
         from ..nn_modules.qlinear.qlinear_triton import QuantLinear
-<<<<<<< HEAD
         QuantLinear.warmup(model, seqlen=model.seqlen)
-=======
-        QuantLinear.warmup(self.model, seqlen=self.model.seqlen)
-
-        if self.fused_mlp_module_type is not None:
-            self.fused_mlp_module_type.warmup(self.model, seqlen=self.model.seqlen)
-
-    def enable_trainable_mode(self, enabled: bool = True):
-        if not self.is_triton_backend and enabled:
-            raise NotImplementedError("For now, trainable mode only supports triton backend.")
-        for n, m in self.model.named_modules():
-            if hasattr(m, "trainable"):
-                setattr(m, "trainable", enabled)
-
-    def disable_trainable_mode(self):
-        self.enable_trainable_mode(enabled=False)
-
-    @staticmethod
-    def make_sure_compatible_with_peft(model: PreTrainedModel, use_triton: bool, desc_act: bool, group_size: int, bits: int):
-        GeneralQuantLinear.inject_to_model(
-            model,
-            dynamically_import_QuantLinear(use_triton, desc_act, group_size, bits=bits)
-        )
->>>>>>> 18326851
 
     def __getattr__(self, item):
         try:
