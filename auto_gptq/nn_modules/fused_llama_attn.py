import math
import torch
import torch.nn as nn
from torch.nn import functional as F
from transformers.models.llama.modeling_llama import LlamaAttention, apply_rotary_pos_emb

from ._fused_base import FusedBaseAttentionModule
from ..utils.import_utils import compare_pytorch_version, dynamically_import_QuantLinear

from logging import getLogger
logger = getLogger(__name__)

class FusedLlamaAttentionForQuantizedModel(FusedBaseAttentionModule):
    """Multi-headed attention from 'Attention Is All You Need' paper"""

    def __init__(
        self,
        hidden_size,
        num_heads,
        qkv_proj,
        o_proj,
        rotary_emb,
    ):
        super().__init__()
        self.hidden_size = hidden_size
        self.num_heads = num_heads
        self.head_dim = hidden_size // num_heads

        if self.head_dim * num_heads != self.hidden_size:
            raise ValueError(
                f"hidden_size must be divisible by num_heads (got `hidden_size`: {self.hidden_size}"
                f" and `num_heads`: {num_heads})."
            )
        self.qkv_proj = qkv_proj
        self.o_proj = o_proj
        self.rotary_emb = rotary_emb

    def _shape(self, tensor, seq_len, bsz):
        return tensor.view(bsz, seq_len, self.num_heads, self.head_dim).transpose(1, 2).contiguous()

    def forward(
        self,
        hidden_states,
        past_key_value=None,
        attention_mask=None,
        position_ids=None,
        output_attentions=False,
        use_cache=False,
        **kwargs
    ):
        """Input shape: Batch x Time x Channel"""

        bsz, q_len, _ = hidden_states.size()

        qkv_states = self.qkv_proj(hidden_states)
        query_states, key_states, value_states = torch.split(qkv_states, self.hidden_size, dim=2)

        query_states = query_states.view(bsz, q_len, self.num_heads, self.head_dim).transpose(1, 2)
        key_states = key_states.view(bsz, q_len, self.num_heads, self.head_dim).transpose(1, 2)
        value_states = value_states.view(bsz, q_len, self.num_heads, self.head_dim).transpose(1, 2)

        kv_seq_len = key_states.shape[-2]
        if past_key_value is not None:
            kv_seq_len += past_key_value[0].shape[-2]
        cos, sin = self.rotary_emb(value_states, seq_len=kv_seq_len)
        query_states, key_states = apply_rotary_pos_emb(query_states, key_states, cos, sin, position_ids)
        # [bsz, nh, t, hd]

        is_causal = past_key_value is None
        if past_key_value is not None:
            # reuse k, v, self_attention
            key_states = torch.cat([past_key_value[0], key_states], dim=2)
            value_states = torch.cat([past_key_value[1], value_states], dim=2)

        if use_cache:
            # Since qkv_proj is fused, query_states etc will hold a reference to the original qkv_states tensor
            # which can cause excessive memory usage by the cache. `contiguous` is a convenient way to workaround this.
            query_states = query_states.contiguous()
            key_states = key_states.contiguous()
            value_states = value_states.contiguous()

        past_key_value = (key_states, value_states) if use_cache else None

        if compare_pytorch_version("v2.0.0", op="ge"):
            attn_output = F.scaled_dot_product_attention(
                query_states,
                key_states,
                value_states,
                attn_mask=None if is_causal else attention_mask,
                is_causal=is_causal
            )
            attn_weights = None
        else:
            attn_weights = torch.matmul(query_states, key_states.transpose(2, 3)) / math.sqrt(self.head_dim)

            if attn_weights.size() != (bsz, self.num_heads, q_len, kv_seq_len):
                raise ValueError(
                    f"Attention weights should be of size {(bsz * self.num_heads, q_len, kv_seq_len)}, but is"
                    f" {attn_weights.size()}"
                )

            if attention_mask is not None:
                if attention_mask.size() != (bsz, 1, q_len, kv_seq_len):
                    raise ValueError(
                        f"Attention mask should be of size {(bsz, 1, q_len, kv_seq_len)}, but is {attention_mask.size()}"
                    )
                attn_weights = attn_weights + attention_mask
                attn_weights = torch.max(attn_weights, torch.tensor(torch.finfo(attn_weights.dtype).min))

            # upcast attention to fp32
            attn_weights = nn.functional.softmax(attn_weights, dim=-1, dtype=torch.float32).to(query_states.dtype)
            attn_output = torch.matmul(attn_weights, value_states)

        if attn_output.size() != (bsz, self.num_heads, q_len, self.head_dim):
            raise ValueError(
                f"`attn_output` should be of size {(bsz, self.num_heads, q_len, self.head_dim)}, but is"
                f" {attn_output.size()}"
            )

        attn_output = attn_output.transpose(1, 2)
        attn_output = attn_output.reshape(bsz, q_len, self.hidden_size)

        attn_output = self.o_proj(attn_output)

        if not output_attentions:
            attn_weights = None

        return attn_output, attn_weights, past_key_value

    @classmethod
    def inject_to_model(
        cls,
        model,
        use_triton=False,
        group_size=-1,
        use_cuda_fp16=True,
        desc_act=False,
        trainable=False,
        bits: int = 4,
        disable_exllama=True,
        disable_exllamav2=False,
        **kwargs
    ):
        """
        Replace all LlamaAttention modules with QuantLlamaAttention modules, fusing the q, k, v projections.
        """
<<<<<<< HEAD
        QuantLinear = dynamically_import_QuantLinear(use_triton=use_triton, desc_act=desc_act, group_size=group_size, bits=bits, disable_exllama=disable_exllama)
        if QuantLinear.QUANT_TYPE == "exllama" and desc_act:
            # TODO: support it. The issue lies maybe in the line:
            # int groups = qzeros.size(0);
            # in exllama_ext.cpp
            logger.warning(f"Exllama kernel does not support query/key/value fusion with act-order. Because of this, Fused attention is automatically disabled.")
            return False
            
=======
        QuantLinear = dynamically_import_QuantLinear(use_triton=use_triton, desc_act=desc_act, group_size=group_size, bits=bits, disable_exllama=disable_exllama, disable_exllamav2=disable_exllamav2)

>>>>>>> b461b6fa
        for name, m in model.named_modules():
            if not isinstance(m, LlamaAttention):
                continue

            q_proj = m.q_proj
            k_proj = m.k_proj
            v_proj = m.v_proj

            qweights = torch.cat([q_proj.qweight, k_proj.qweight, v_proj.qweight], dim=1)
            qzeros = torch.cat([q_proj.qzeros, k_proj.qzeros, v_proj.qzeros], dim=1)
            scales = torch.cat([q_proj.scales, k_proj.scales, v_proj.scales], dim=1)

            if QuantLinear.QUANT_TYPE == "exllama":
                g_idx = None
            else:
                g_idx = torch.cat([q_proj.g_idx, k_proj.g_idx, v_proj.g_idx], dim=0)
            
            bias = torch.cat([q_proj.bias, k_proj.bias, v_proj.bias], dim=0) if q_proj.bias is not None else None

            qlinear_args = (
                q_proj.bits,
                q_proj.group_size,
                q_proj.infeatures,
                q_proj.outfeatures + k_proj.outfeatures + v_proj.outfeatures,
                True if q_proj.bias is not None else False,
            )
            qlinear_kwargs = {"trainable": trainable}
            if (not desc_act or group_size == -1) and not use_triton:
                qlinear_kwargs["use_cuda_fp16"] = use_cuda_fp16
            qkv_layer = QuantLinear(*qlinear_args, **qlinear_kwargs)
            qkv_layer.qweight = qweights
            qkv_layer.qzeros = qzeros
            qkv_layer.scales = scales
            qkv_layer.g_idx = g_idx
            qkv_layer.bias = bias

            attn = cls(m.hidden_size, m.num_heads, qkv_layer, m.o_proj, m.rotary_emb)

            if '.' in name:
                parent_name = name.rsplit('.', 1)[0]
                child_name = name[len(parent_name) + 1:]
                parent = model.get_submodule(parent_name)
            else:
                parent_name = ''
                parent = model
                child_name = name

            setattr(parent, child_name, attn)
        return True


__all__ = ["FusedLlamaAttentionForQuantizedModel"]<|MERGE_RESOLUTION|>--- conflicted
+++ resolved
@@ -144,19 +144,15 @@
         """
         Replace all LlamaAttention modules with QuantLlamaAttention modules, fusing the q, k, v projections.
         """
-<<<<<<< HEAD
-        QuantLinear = dynamically_import_QuantLinear(use_triton=use_triton, desc_act=desc_act, group_size=group_size, bits=bits, disable_exllama=disable_exllama)
-        if QuantLinear.QUANT_TYPE == "exllama" and desc_act:
+
+        QuantLinear = dynamically_import_QuantLinear(use_triton=use_triton, desc_act=desc_act, group_size=group_size, bits=bits, disable_exllama=disable_exllama, disable_exllamav2=disable_exllamav2)
+        if QuantLinear.QUANT_TYPE in ["exllama", "exllamav2"] and desc_act:
             # TODO: support it. The issue lies maybe in the line:
             # int groups = qzeros.size(0);
             # in exllama_ext.cpp
             logger.warning(f"Exllama kernel does not support query/key/value fusion with act-order. Because of this, Fused attention is automatically disabled.")
             return False
             
-=======
-        QuantLinear = dynamically_import_QuantLinear(use_triton=use_triton, desc_act=desc_act, group_size=group_size, bits=bits, disable_exllama=disable_exllama, disable_exllamav2=disable_exllamav2)
-
->>>>>>> b461b6fa
         for name, m in model.named_modules():
             if not isinstance(m, LlamaAttention):
                 continue
